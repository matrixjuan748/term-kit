// app.rs
use copypasta::ClipboardProvider;
use serde::{Deserialize, Serialize};
use std::cell::Cell;
use std::env;
use std::fs;
use std::path::PathBuf;

#[cfg(any(target_os = "linux", target_os = "macos"))]
use std::process::{Command, Stdio};

#[cfg(target_os = "windows")]
use std::process::Command;

const HELP_TEXT: &str = r#"
Navigation:
  Up/Down Arrow  - Move selection
  j/k            - Move selection up/down
  Enter          - Copy selected command
  /              - Start search (in input mode)
  h              - Toggle help
  q              - Quit

Search Mode:
  Type to filter history
  Press ESC to cancel search

Bookmark Mode:
  b - Add current command to bookmarks
  B - Toggle bookmark/history mode
  d - Delete selected bookmark
"#;

#[derive(Debug, Clone, Copy, PartialEq, Eq)]
pub enum MoveDirection {
    Up,
    Down,
}

#[derive(Serialize, Deserialize)]
pub struct App {
    bookmark_path: PathBuf,
    history: Vec<String>,
    queryed_history: Vec<String>,
    pub selected: usize,
    pub search_mode: bool,
    pub search_query: String,
    pub skipped_items: usize,
    pub size: Cell<usize>,
    pub show_help: bool,
    pub should_quit: bool,
    pub message: String,
    pub bookmarks: Vec<String>,
    pub bookmark_mode: bool,
}

impl App {
    pub fn new() -> Self {
        let history = Self::load_history();
        let mut app = Self {
            bookmarks: Vec::new(),
            bookmark_mode: false,
            bookmark_path: Self::get_bookmark_path(),
            queryed_history: history.clone(),
            history,
            selected: 0,
            search_mode: false,
            search_query: String::new(),
            skipped_items: 0,
            size: Cell::new(0),
            show_help: false,
            should_quit: false,
            message: "".to_string(),
        };
        
        // Load Bookmarks initially
        app.load_bookmarks();
        // Back Instance
        app
    }

    fn detect_shell() -> String {
        env::var("SHELL").unwrap_or_else(|_| "/bin/bash".to_string()) // Default to bash
    }

    fn get_history_path(shell: &str) -> PathBuf {
        let mut path = PathBuf::new();
        path.push(directories::BaseDirs::new().unwrap().home_dir());

        match shell {
            s if s.contains("zsh") => path.push(".zsh_history"),
            s if s.contains("fish") => path.push(".local/share/fish/fish_history"),
            _ => path.push(".bash_history"),
        }

        path
    }

    fn parse_bash_history(content: Vec<u8>) -> Vec<String> {
        String::from_utf8(content)
            .expect("Can't decode")
            .lines()
            .rev()
            .take(1000)
            .map(String::from)
            .collect()
    }

    fn parse_zsh_history(content: Vec<u8>) -> Vec<String> {
        let mut decoded = Vec::new();
        let mut p = 0;

        while p < content.len() && content[p] != 0x83 {
            decoded.push(content[p]);
            p += 1;
        }

        // Process the string
        while p < content.len() {
            let current_char = content[p];
            if current_char == 0x83 {
                p += 1;
                if p < content.len() {
                    decoded.push(content[p] ^ 32);
                }
            } else {
                decoded.push(current_char);
            }
            p += 1;
        }
        String::from_utf8(decoded)
            .expect("Can't decode")
            .lines()
            .filter_map(|line| line.splitn(2, ';').nth(1)) // Get everything after `;`
            .map(String::from)
            .rev()
            .take(1000)
            .collect()
    }

    fn parse_fish_history(content: Vec<u8>) -> Vec<String> {
        String::from_utf8(content)
            .expect("Can't decode")
            .lines()
            .filter_map(|line| line.strip_prefix("- cmd: ")) // Extract command part
            .map(String::from)
            .rev()
            .take(1000)
            .collect()
    }

    fn load_history() -> Vec<String> {
        let shell = Self::detect_shell();
        let history_path = Self::get_history_path(&shell);

        if let Ok(content) = fs::read(&history_path) {
            if shell.contains("zsh") {
                Self::parse_zsh_history(content)
            } else if shell.contains("fish") {
                Self::parse_fish_history(content)
            } else {
                Self::parse_bash_history(content)
            }
        } else {
            vec!["No history found".into()]
        }
    }

    pub fn get_query(&self) -> String {
        self.search_query.clone()
    }

    pub fn push_query(&mut self, c: char) {
        self.search_query.push(c);
        self.queryed_history = self
            .history  
            .iter()
            .filter(|cmd| cmd.contains(&self.search_query))
            .cloned()
            .collect();
    }

    pub fn pop_query(&mut self) {
        self.search_query.pop();
        self.queryed_history = self
            .history
            .clone()
            .into_iter()
            .filter(|cmd| cmd.contains(&self.search_query))
            .collect()
    }

    pub fn clear_query(&mut self) {
        self.search_query.clear();
        self.queryed_history = self.history.clone();
    }

    pub fn move_selection(&mut self, direction: MoveDirection) {
        if direction == MoveDirection::Up && self.selected > 0 {
            self.selected -= 1;
        } else if direction == MoveDirection::Down && self.selected < self.queryed_history.len() - 1
        {
            self.selected += 1;
        }
        if self.selected < self.skipped_items {
            self.skipped_items = self.selected;
        } else if self.selected >= self.skipped_items + self.size.get() {
            self.skipped_items += 1;
        }
    }

    pub fn copy_selected(&mut self) {
<<<<<<< HEAD
        let selected_cmd = if let Some(cmd) = self.current_list().get(self.selected) {
            cmd
        } else {
            self.message = "No command to copy".into();
            return;
        };
        

=======
>>>>>>> 60032eca
        let is_valid = {
            let current_list = self.current_list();
            !current_list.is_empty() && self.selected < current_list.len()
        };

        if !is_valid {
            self.message = "No command to copy".to_string();
            return;
        }

        let selected_cmd = {
            let current_list = self.current_list();
            current_list[self.selected].clone()
        };

        #[cfg(target_os = "linux")]
        // Linux fallback with conditional write
        {
            let wayland = env::var("WAYLAND_DISPLAY").is_ok();
            let x11 = env::var("DISPLAY").is_ok();
            
            if wayland {
                let _ = Command::new("wl-copy")
                    .arg(&selected_cmd)
                    .spawn()
                    .map_err(|e| eprintln!("Wayland error: {}", e));
            } else if x11 {
                
                #[cfg(any(target_os = "linux", target_os = "macos"))]
                {
                    use std::io::Write;
                    let _ = Command::new("xclip")
                        .args(&["-selection", "clipboard"])
                        .stdin(Stdio::piped())
                        .spawn()
                        .and_then(|mut child| {
                            child.stdin
                                .as_mut()
                                .unwrap()
                                .write_all(selected_cmd.as_bytes())
                        });
                }
            }
        }

        #[cfg(target_os = "macos")]
        {
            // macOS specific write operation
            #[cfg(any(target_os = "linux", target_os = "macos"))]
            {
                use std::io::Write;
                let _ = Command::new("pbcopy")
                    .stdin(Stdio::piped())
                    .spawn()
                    .and_then(|mut child| {
                        child.stdin
                            .as_mut()
                            .unwrap()
                            .write_all(selected_cmd.as_bytes())
                    });
            }
        }

        #[cfg(target_os = "windows")]
        // Windows PowerShell implementation (no write needed)
        {
            let _ = Command::new("powershell")
                .args(&[
                    "-Command",
                    &format!("Set-Clipboard -Value '{}'", selected_cmd.replace("'", "''")),
                ])
                .spawn();
        }

        // Universal Fallback
        let _ = copypasta::ClipboardContext::new()
            .and_then(|mut ctx| ctx.set_contents(selected_cmd.to_owned()));
    }
    

    pub fn get_help_text(&self) -> &'static str {
        HELP_TEXT
    }

    pub fn set_size(&self, size: usize) {
        self.size.set(size);
    }

    fn get_bookmark_path() -> PathBuf {
        directories::BaseDirs::new()
            .unwrap()
            .home_dir()
            .join(".term_kit_bookmarks")
    }

    fn load_bookmarks(&mut self) {
        if let Ok(content) = fs::read_to_string(&self.bookmark_path) {
            self.bookmarks = serde_json::from_str(&content).unwrap_or_default();
        }
    }

    fn save_bookmarks(&self) {
        let _ = fs::write(
            &self.bookmark_path,
            serde_json::to_string_pretty(&self.bookmarks).unwrap(),
        );
    }

    pub fn toggle_bookmark_mode(&mut self) {
        self.bookmark_mode = !self.bookmark_mode;
        self.selected = 0;
        self.skipped_items = 0;
    }

    pub fn add_bookmark(&mut self) {
        if let Some(cmd) = self.current_list().get(self.selected) {
            if !self.bookmarks.contains(cmd) {
                self.bookmarks.push(cmd.clone());
                self.save_bookmarks();
            }
        }
    }

    pub fn current_list(&self) -> &Vec<String> {
        if self.bookmark_mode {
            &self.bookmarks
        } else {
            &self.queryed_history
        }
    }
}<|MERGE_RESOLUTION|>--- conflicted
+++ resolved
@@ -1,6 +1,5 @@
 // app.rs
 use copypasta::ClipboardProvider;
-use serde::{Deserialize, Serialize};
 use std::cell::Cell;
 use std::env;
 use std::fs;
@@ -37,11 +36,20 @@
     Down,
 }
 
-#[derive(Serialize, Deserialize)]
+#[derive(Debug, Clone, PartialEq, Eq, serde::Serialize, serde::Deserialize)]
+pub enum Shell {
+    PowerShell,
+    Zsh,
+    Bash,
+    Fish,
+    Unknown(String),
+}
+
+#[derive(serde::Serialize, serde::Deserialize)]
 pub struct App {
     bookmark_path: PathBuf,
     history: Vec<String>,
-    queryed_history: Vec<String>,
+    queried_history: Vec<String>,
     pub selected: usize,
     pub search_mode: bool,
     pub search_query: String,
@@ -52,70 +60,92 @@
     pub message: String,
     pub bookmarks: Vec<String>,
     pub bookmark_mode: bool,
+    current_shell: Shell,
 }
 
-impl App {
-    pub fn new() -> Self {
-        let history = Self::load_history();
-        let mut app = Self {
-            bookmarks: Vec::new(),
-            bookmark_mode: false,
-            bookmark_path: Self::get_bookmark_path(),
-            queryed_history: history.clone(),
-            history,
-            selected: 0,
-            search_mode: false,
-            search_query: String::new(),
-            skipped_items: 0,
-            size: Cell::new(0),
-            show_help: false,
-            should_quit: false,
-            message: "".to_string(),
-        };
-        
-        // Load Bookmarks initially
-        app.load_bookmarks();
-        // Back Instance
-        app
-    }
-
-    fn detect_shell() -> String {
-        env::var("SHELL").unwrap_or_else(|_| "/bin/bash".to_string()) // Default to bash
-    }
-
-    fn get_history_path(shell: &str) -> PathBuf {
-        let mut path = PathBuf::new();
-        path.push(directories::BaseDirs::new().unwrap().home_dir());
-
-        match shell {
-            s if s.contains("zsh") => path.push(".zsh_history"),
-            s if s.contains("fish") => path.push(".local/share/fish/fish_history"),
-            _ => path.push(".bash_history"),
-        }
-
+impl Shell {
+    /// Detect the current shell based on platform and environment
+    pub fn detect() -> Self {
+        #[cfg(target_os = "windows")]
+        {
+            // Windows defaults to PowerShell
+            Shell::PowerShell
+        }
+
+        #[cfg(not(target_os = "windows"))]
+        {
+            let shell_path = env::var("SHELL").unwrap_or_else(|_| "/bin/bash".into());
+            let shell_name = shell_path.to_lowercase();
+
+            if shell_name.contains("pwsh") || shell_name.contains("powershell") {
+                Shell::PowerShell
+            } else if shell_name.contains("zsh") {
+                Shell::Zsh
+            } else if shell_name.contains("fish") {
+                Shell::Fish
+            } else if shell_name.contains("bash") {
+                Shell::Bash
+            } else {
+                Shell::Unknown(shell_path)
+            }
+        }
+    }
+
+    // Get history file path for the shell
+    pub fn history_path(&self) -> PathBuf {
+        let base_dirs = directories::BaseDirs::new().unwrap();
+        let mut path = base_dirs.home_dir().to_path_buf();
+
+        match self {
+            Shell::PowerShell => {
+                #[cfg(target_os = "windows")]
+                path.push("AppData\\Roaming\\Microsoft\\Windows\\PowerShell\\PSReadLine\\ConsoleHost_history.txt");
+                
+                #[cfg(not(target_os = "windows"))]
+                path.push(".local/share/powershell/PSReadLine/ConsoleHost_history.txt");
+            }
+            Shell::Zsh => path.push(".zsh_history"),
+            Shell::Bash => path.push(".bash_history"),
+            Shell::Fish => path.push(".local/share/fish/fish_history"),
+            Shell::Unknown(_) => path.push(".bash_history"), // Fallback
+        }
         path
     }
 
-    fn parse_bash_history(content: Vec<u8>) -> Vec<String> {
+    /// Parse shell-specific history format
+    pub fn parse_history(&self, content: Vec<u8>) -> Vec<String> {
+        match self {
+            Shell::PowerShell => Self::parse_powershell(content),
+            Shell::Zsh => Self::parse_zsh(content),
+            Shell::Bash => Self::parse_bash(content),
+            Shell::Fish => Self::parse_fish(content),
+            Shell::Unknown(_) => Self::parse_bash(content), // Fallback to bash parsing
+        }
+    }
+
+    // -- History Parsers -- //
+
+    fn parse_powershell(content: Vec<u8>) -> Vec<String> {
         String::from_utf8(content)
-            .expect("Can't decode")
+            .expect("Failed to decode PowerShell history")
             .lines()
             .rev()
+            .map(|line| line.trim().to_string())
+            .filter(|line| !line.is_empty())
             .take(1000)
-            .map(String::from)
             .collect()
     }
 
-    fn parse_zsh_history(content: Vec<u8>) -> Vec<String> {
+    fn parse_zsh(content: Vec<u8>) -> Vec<String> {
         let mut decoded = Vec::new();
         let mut p = 0;
 
+        // Handle zsh's metacharacter encoding
         while p < content.len() && content[p] != 0x83 {
             decoded.push(content[p]);
             p += 1;
         }
 
-        // Process the string
         while p < content.len() {
             let current_char = content[p];
             if current_char == 0x83 {
@@ -128,80 +158,111 @@
             }
             p += 1;
         }
+
         String::from_utf8(decoded)
-            .expect("Can't decode")
+            .expect("Failed to decode Zsh history")
             .lines()
-            .filter_map(|line| line.splitn(2, ';').nth(1)) // Get everything after `;`
+            .filter_map(|line| line.splitn(2, ';').nth(1))
             .map(String::from)
             .rev()
             .take(1000)
             .collect()
     }
 
-    fn parse_fish_history(content: Vec<u8>) -> Vec<String> {
+    fn parse_bash(content: Vec<u8>) -> Vec<String> {
         String::from_utf8(content)
-            .expect("Can't decode")
+            .expect("Failed to decode Bash history")
             .lines()
-            .filter_map(|line| line.strip_prefix("- cmd: ")) // Extract command part
+            .rev()
+            .take(1000)
+            .map(String::from)
+            .collect()
+    }
+
+    fn parse_fish(content: Vec<u8>) -> Vec<String> {
+        String::from_utf8(content)
+            .expect("Failed to decode Fish history")
+            .lines()
+            .filter_map(|line| line.strip_prefix("- cmd: "))
             .map(String::from)
             .rev()
             .take(1000)
             .collect()
     }
-
-    fn load_history() -> Vec<String> {
-        let shell = Self::detect_shell();
-        let history_path = Self::get_history_path(&shell);
-
-        if let Ok(content) = fs::read(&history_path) {
-            if shell.contains("zsh") {
-                Self::parse_zsh_history(content)
-            } else if shell.contains("fish") {
-                Self::parse_fish_history(content)
-            } else {
-                Self::parse_bash_history(content)
-            }
-        } else {
-            vec!["No history found".into()]
-        }
-    }
-
-    pub fn get_query(&self) -> String {
-        self.search_query.clone()
-    }
-
+}
+
+impl App {
+    pub fn new() -> Self {
+        let current_shell = Shell::detect();
+        let history = Self::load_history(&current_shell);
+
+        let mut app = Self {
+            bookmarks: Vec::new(),
+            bookmark_mode: false,
+            bookmark_path: Self::get_bookmark_path(),
+            queried_history: history.clone(),
+            history,
+            selected: 0,
+            search_mode: false,
+            search_query: String::new(),
+            skipped_items: 0,
+            size: Cell::new(0),
+            show_help: false,
+            should_quit: false,
+            message: String::new(),
+            current_shell,
+        };
+
+        app.load_bookmarks();
+        app
+    }
+
+    // -- History -- //
+    fn load_history(shell: &Shell) -> Vec<String> {
+        let history_path = shell.history_path();
+
+        fs::read(&history_path)
+            .map(|content| shell.parse_history(content))
+            .unwrap_or_else(|_| vec!["No history found".into()])
+    }
+
+    pub fn search_query(&self) -> &str {
+        &self.search_query
+    }
+    
     pub fn push_query(&mut self, c: char) {
         self.search_query.push(c);
-        self.queryed_history = self
-            .history  
+        self.update_queried_history();
+    }
+
+    pub fn pop_query(&mut self) {
+        self.search_query.pop();
+        self.update_queried_history();
+    }
+
+    pub fn clear_query(&mut self) {
+        self.search_query.clear();
+        self.queried_history = self.history.clone();
+    }
+
+    fn update_queried_history(&mut self) {
+        self.queried_history = self.history
             .iter()
             .filter(|cmd| cmd.contains(&self.search_query))
             .cloned()
             .collect();
-    }
-
-    pub fn pop_query(&mut self) {
-        self.search_query.pop();
-        self.queryed_history = self
-            .history
-            .clone()
-            .into_iter()
-            .filter(|cmd| cmd.contains(&self.search_query))
-            .collect()
-    }
-
-    pub fn clear_query(&mut self) {
-        self.search_query.clear();
-        self.queryed_history = self.history.clone();
+        self.selected = self.selected.min(self.queried_history.len().saturating_sub(1));
     }
 
     pub fn move_selection(&mut self, direction: MoveDirection) {
-        if direction == MoveDirection::Up && self.selected > 0 {
-            self.selected -= 1;
-        } else if direction == MoveDirection::Down && self.selected < self.queryed_history.len() - 1
-        {
-            self.selected += 1;
-        }
+        let max_index = self.current_list().len().saturating_sub(1);
+
+        match direction {
+            MoveDirection::Up if self.selected > 0 => self.selected -= 1,
+            MoveDirection::Down if self.selected < max_index => self.selected += 1,
+            _ => (),
+        }
+
         if self.selected < self.skipped_items {
             self.skipped_items = self.selected;
         } else if self.selected >= self.skipped_items + self.size.get() {
@@ -209,8 +270,8 @@
         }
     }
 
+    // -- Selection -- //
     pub fn copy_selected(&mut self) {
-<<<<<<< HEAD
         let selected_cmd = if let Some(cmd) = self.current_list().get(self.selected) {
             cmd
         } else {
@@ -219,8 +280,6 @@
         };
         
 
-=======
->>>>>>> 60032eca
         let is_valid = {
             let current_list = self.current_list();
             !current_list.is_empty() && self.selected < current_list.len()
@@ -229,14 +288,18 @@
         if !is_valid {
             self.message = "No command to copy".to_string();
             return;
-        }
-
-        let selected_cmd = {
-            let current_list = self.current_list();
-            current_list[self.selected].clone()
         };
 
+        // Platform-specific clipboard handling
         #[cfg(target_os = "linux")]
+        self.handle_linux_clipboard(selected_cmd);
+
+        #[cfg(target_os = "macos")]
+        self.handle_macos_clipboard(selected_cmd);
+
+        #[cfg(target_os = "windows")]
+        self.handle_windows_clipboard(selected_cmd);
+
         // Linux fallback with conditional write
         {
             let wayland = env::var("WAYLAND_DISPLAY").is_ok();
@@ -299,14 +362,59 @@
         let _ = copypasta::ClipboardContext::new()
             .and_then(|mut ctx| ctx.set_contents(selected_cmd.to_owned()));
     }
-    
-
-    pub fn get_help_text(&self) -> &'static str {
-        HELP_TEXT
-    }
-
-    pub fn set_size(&self, size: usize) {
-        self.size.set(size);
+
+    #[cfg(target_os = "linux")]
+    fn handle_linux_clipboard(&self, cmd: &str) {
+        use std::io::Write;
+
+        let wayland = env::var("WAYLAND_DISPLAY").is_ok();
+        let x11 = env::var("DISPLAY").is_ok();
+
+        if wayland {
+            let _ = Command::new("wl-copy")
+                .arg(cmd)
+                .spawn()
+                .map_err(|e| eprintln!("Wayland error: {e}"));
+        } else if x11 {
+            let _ = Command::new("xclip")
+                .args(["-selection", "clipboard"])
+                .stdin(Stdio::piped())
+                .spawn()
+                .and_then(|mut child| {
+                    child.stdin.as_mut().unwrap().write_all(cmd.as_bytes())
+                });
+        }
+    }
+
+    #[cfg(target_os = "macos")]
+    fn handle_macos_clipboard(&self, cmd: &str) {
+        use std::io::Write;
+        
+        let _ = Command::new("pbcopy")
+            .stdin(Stdio::piped())
+            .spawn()
+            .and_then(|mut child| {
+                child.stdin.as_mut().unwrap().write_all(cmd.as_bytes())
+            });
+    }
+
+    #[cfg(target_os = "windows")]
+    fn handle_windows_clipboard(&self, cmd: &str) {
+        let _ = Command::new("powershell")
+            .args([
+                "-Command",
+                &format!("Set-Clipboard -Value '{}'", cmd.replace("'", "''")),
+            ])
+            .spawn();
+    }
+
+    // -- Bookmarks -- //
+    pub fn current_list(&self) -> &Vec<String> {
+        if self.bookmark_mode {
+            &self.bookmarks
+        } else {
+            &self.queried_history
+        }
     }
 
     fn get_bookmark_path() -> PathBuf {
@@ -335,20 +443,37 @@
         self.skipped_items = 0;
     }
 
-    pub fn add_bookmark(&mut self) {
+    pub fn toggle_bookmark(&mut self) {
         if let Some(cmd) = self.current_list().get(self.selected) {
-            if !self.bookmarks.contains(cmd) {
+            if let Some(pos) = self.bookmarks.iter().position(|b| b == cmd) {
+                self.bookmarks.remove(pos);
+                self.message = "Bookmark removed!".to_string();
+            } else {
                 self.bookmarks.push(cmd.clone());
-                self.save_bookmarks();
-            }
-        }
-    }
-
-    pub fn current_list(&self) -> &Vec<String> {
-        if self.bookmark_mode {
-            &self.bookmarks
-        } else {
-            &self.queryed_history
-        }
+                self.message = "Bookmark added!".to_string();
+            }
+            self.save_bookmarks();
+            
+            if self.bookmark_mode {
+                self.queried_history = self.bookmarks.clone();
+            }
+        }
+    }
+
+    pub fn delete_bookmark(&mut self) {
+        if !self.bookmarks.is_empty() {
+            self.bookmarks.remove(self.selected);
+            self.selected = self.selected.min(self.bookmarks.len().saturating_sub(1));
+            self.save_bookmarks();
+            self.message = "Bookmark deleted!".to_string();
+        }
+    }
+
+    pub fn get_help_text(&self) -> &'static str {
+        HELP_TEXT
+    }
+
+    pub fn set_size(&self, size: usize) {
+        self.size.set(size);
     }
 }