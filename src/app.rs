--- conflicted
+++ resolved
@@ -92,7 +92,7 @@
 
         path
     }
-
+  
     fn parse_bash_history(content: Vec<u8>) -> Vec<String> {
         String::from_utf8(content)
             .expect("Can't decode")
@@ -146,76 +146,6 @@
             .collect()
     }
 
-    fn detect_shell() -> String {
-        env::var("SHELL").unwrap_or_else(|_| "/bin/bash".to_string()) // Default to bash
-    }
-
-    fn get_history_path(shell: &str) -> PathBuf {
-        let mut path = PathBuf::new();
-        path.push(directories::BaseDirs::new().unwrap().home_dir());
-
-        match shell {
-            s if s.contains("zsh") => path.push(".zsh_history"),
-            s if s.contains("fish") => path.push(".local/share/fish/fish_history"),
-            _ => path.push(".bash_history"),
-        }
-
-        path
-    }
-
-    fn parse_bash_history(content: Vec<u8>) -> Vec<String> {
-        String::from_utf8(content)
-            .expect("Can't decode")
-            .lines()
-            .rev()
-            .take(1000)
-            .map(String::from)
-            .collect()
-    }
-
-    fn parse_zsh_history(content: Vec<u8>) -> Vec<String> {
-        let mut decoded = Vec::new();
-        let mut p = 0;
-
-        while p < content.len() && content[p] != 0x83 {
-            decoded.push(content[p]);
-            p += 1;
-        }
-
-        // Process the string
-        while p < content.len() {
-            let current_char = content[p];
-            if current_char == 0x83 {
-                p += 1;
-                if p < content.len() {
-                    decoded.push(content[p] ^ 32);
-                }
-            } else {
-                decoded.push(current_char);
-            }
-            p += 1;
-        }
-        String::from_utf8(decoded)
-            .expect("Can't decode")
-            .lines()
-            .filter_map(|line| line.splitn(2, ';').nth(1)) // Get everything after `;`
-            .map(String::from)
-            .rev()
-            .take(1000)
-            .collect()
-    }
-
-    fn parse_fish_history(content: Vec<u8>) -> Vec<String> {
-        String::from_utf8(content)
-            .expect("Can't decode")
-            .lines()
-            .filter_map(|line| line.strip_prefix("- cmd: ")) // Extract command part
-            .map(String::from)
-            .rev()
-            .take(1000)
-            .collect()
-    }
-
     fn load_history() -> Vec<String> {
         let shell = Self::detect_shell();
         let history_path = Self::get_history_path(&shell);
@@ -292,17 +222,13 @@
             let current_list = self.current_list();
             current_list[self.selected].clone()
         };
-<<<<<<< HEAD
       
         // Multi-platform support
-=======
-
->>>>>>> 58967661
         #[cfg(target_os = "linux")]
         {
             // Detect display server using environment variables
-            let wayland = env::var("WAYLAND_DISPLAY").is_ok();
-            let x11 = env::var("DISPLAY").is_ok();
+            let _wayland = env::var("WAYLAND_DISPLAY").is_ok();
+            let _x11 = env::var("DISPLAY").is_ok();
             
             if wayland {
                 // Primary method for Wayland compositors
