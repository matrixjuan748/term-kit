--- conflicted
+++ resolved
@@ -13,17 +13,10 @@
     let layout = Layout::default()
         .direction(Direction::Vertical)
         .constraints([
-<<<<<<< HEAD
-            Constraint::Length(3),  // 顶部信息框
-            Constraint::Min(1),     // 历史记录列表
-            Constraint::Length(3),  // 底部搜索框
-            Constraint::Length(1),  // 消息提示
-=======
             Constraint::Length(3),  // Header
             Constraint::Min(1),     // Main content
             Constraint::Length(3),  // Search bar
             Constraint::Length(1),  // Status bar
->>>>>>> e8b0711b
         ])
         .split(f.area());
 
@@ -98,18 +91,12 @@
     f.render_widget(content_block, layout[1]);
     f.render_widget(Paragraph::new(items), inner_area);
 
-<<<<<<< HEAD
-    let search_text = if app.get_query().is_empty() && !app.search_mode {
-        "输入 '/' 开始搜索...".into()
-    } else {
-        format!("/{}", app.get_query())
-=======
     // Search bar implementation
     let search_text = if app.search_mode {
         format!("/{}", app.get_query())
     } else {
         "Press / to start searching".into()
->>>>>>> e8b0711b
+
     };
 
     let search_bar = Paragraph::new(Text::raw(search_text))
