--- conflicted
+++ resolved
@@ -46,19 +46,10 @@
 
                     KeyCode::Char('/') => {
                         app.search_mode = true;
-<<<<<<< HEAD
-                        app.clear_query();
-=======
                         app.clear_query();  // Use method clear_query
->>>>>>> e8b0711b
                     }
 
                     KeyCode::Esc => {
-<<<<<<< HEAD
-                        app.search_mode = false;
-                        app.show_help = false;
-                        app.clear_query();
-=======
                         if app.search_mode {
                             app.search_mode = false;
                             app.clear_query();  // Use method clear_query
@@ -67,23 +58,14 @@
                         } else if app.bookmark_mode {
                             app.toggle_bookmark_mode(); // Exit Bookmark mode
                         }
->>>>>>> e8b0711b
                     }
 
                     KeyCode::Char(c) if app.search_mode => {
-<<<<<<< HEAD
-                        app.push_query(c);
-=======
                         app.push_query(c);  // Use method push_query
->>>>>>> e8b0711b
                     }
 
                     KeyCode::Backspace if app.search_mode => {
-<<<<<<< HEAD
-                        app.pop_query();
-=======
                         app.pop_query();  // Use method pop_query
->>>>>>> e8b0711b
                     }
 
                     _ => {}
